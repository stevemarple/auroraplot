"""Analyse and plot space weather datasets."""


__author__ = 'Steve Marple'
__version__ = '0.5.1'
__license__ = 'PSF'

import copy
import gzip
import importlib
import logging
import netrc
import re
import shutil
import six
import traceback
import warnings

try:
    # Python 3.x
    from urllib.parse import quote
    from urllib.parse import urlparse
    from urllib.parse import urlunparse
    from urllib.request import urlopen

except ImportError:
    # Python 2.x
    from urllib import quote
    from urllib import urlopen
    from urlparse import urlparse
    from urlparse import urlunparse

import numpy as np
import os
from tempfile import NamedTemporaryFile

import auroraplot.dt64tools as dt64

logger = logging.getLogger(__name__)


epoch64_us = np.datetime64('1970-01-01T00:00:00Z','us')

projects = { }

NaN = float('nan')
NaT = np.timedelta64('NaT', 'us')

colors = ['b', 'g', 'r']

# def safe_eval(s):
#     '''Like eval but without allowing the user to access builtin
#     functions or locals.'''
#     return eval(s, {'__builtins__': None}, {})


#class Instrument(object):
#

# def copy_dict(d, *keys):
#     '''Make a copy of only the `keys` from dictionary `d`.'''
#     return {key: d[key] for key in keys}


def add_project(project_name, project_info):
    '''
    Helper function for datasets to register project and site
    information. To allow local customisation of file location a call
    to the "add_project_hook" function in the auroraplot_custom module
    is loaded. This function, if it exists, should modify the
    registered site information to suit local policy.
    '''

    if project_name in projects:
        projects[project_name].update(project_info)
    else:
        projects[project_name] = project_info
        
    if hasattr(auroraplot_custom, 'add_project_hook'):
        auroraplot_custom.add_project_hook(project_name=project_name)


def str_units(val, unit, prefix=None, sep=None, degrees_dir=None,
              fmt='%(adj)g%(sep)s%(prefix)s%(unit)s%(dir)s', ascii=True,
              wantstr=True):
    '''Return a string formatted with its units
    val: data value
    unit: SI or other unit
    prefix: standard prefix to use with unit, or None for automatic selection
    sep: separator, ' ' unless units are degrees when it is empty
    degrees_dir: direction indicator for degrees, length 2 iterable eg, ['N', 'S']
    fmt: format specifier
    ascii: if true use u as prefix for micro
    wantstr: if true return the formatted string, else return dict of info
    '''
    
    is_degrees = unit in (six.u('deg'), 
                          six.u('degrees'), 
                          six.u('\N{DEGREE SIGN}'))
    prefixes = {'y': -24, # yocto
                'z': -21, # zepto
                'a': -18, # atto
                'f': -15, # femto 
                'p': -12, # pico
                'n': -9,  # nano
                six.u('\N{MICRO SIGN}'): -6, # micro
                'u': -6,  # micro
                'm': -3,  # milli
                'c': -2,  # centi
                'd': -1,  # deci
                '': 0,
                'da': 1,  # deca
                'h': 2,   # hecto
                'k': 3,   # kilo
                'M': 6,   # mega
                'G': 9,   # giga
                'T': 12,  # tera
                'P': 15,  # peta
                'E': 18,  # exa
                'Z': 21,  # zetta
                'Y': 24,  # yotta
                }

    d = {'sep': sep,
         'prefix': prefix,
         'unit': unit,
         'val': val}
    if is_degrees:
        if sep is None:
            d['sep'] = ''
        if prefix is None:
            d['prefix'] = '' # Do not calculate automatically
            d['mul'] = 1
            # prefix = ''
    # elif unicode(unit) == six.u('\N{DEGREE SIGN}C'):
    elif unit == six.u('\N{DEGREE SIGN}C'):
        # Don't calculate prefixes with degrees C
        if sep is None:
            d['sep'] = ' '
        if prefix is None:
            d['prefix'] = '' # Do not calculate automatically
            d['mul'] = 1   
    elif sep is None:
        d['sep'] = ' '

    if d['prefix'] is None:
        if unit in ('', '%'):
            logmul = 0
        elif np.isfinite(val) and val != 0:
            log10_val = np.log10(val)
            logmul = int(np.floor(np.abs(np.spacing(log10_val)) + 
                                  (log10_val) / 3.0) * 3)
        else:
            logmul = 1

        # Find matching prefix
        for k in prefixes:
            if prefixes[k] == logmul:
                d['prefix'] = k
                break
        assert d['prefix'] is not None, 'prefix should not be None'
        d['mul'] = 10 ** logmul

    else:
        d['mul'] = 10 ** prefixes[d['prefix']]

    if ascii and d['mul'] >= 9e-07 and d['mul'] < 11e-7:
        d['prefix'] = 'u'

    if d['mul'] == 1:
        d['adj'] = val
    else:
        d['adj'] = val / d['mul']

    if is_degrees and degrees_dir is not None:
        # include N/S or other direction indicator
        if val >= 0:
            d['dir'] = degrees_dir[0] 
        else:
            d['dir'] = degrees_dir[1]
            d['adj'] = -d['adj']
    else:
        d['dir'] = ''

    if wantstr:
        return fmt % d
    else:
        d['fmt'] = fmt
        d['str'] = fmt % d
        d['fmtunit'] = d['prefix']
        if unit is not None:
            d['fmtunit'] += unit
        return d


def format_project_site(project, site):
    return project + ' / ' + site

def get_projects():
    """Return list of known projects.

    Only projects imported at the time are listed.  The project key
    must match its abbreviation, any aliased entries are ignored."""
    r = []
    for p in projects:
        if projects[p]['abbreviation'] == p:
            r.append(p)
    return r

def get_project_info(project, info=None):
    if project not in projects:
        raise Exception('Unknown project (%s)' % project)
    if info is None:
        return projects[project]
    elif info not in projects[project]:
        raise Exception('Unknown info (%s)' % info)
    else:
        return projects[project][info]

def get_sites(project):
    if project not in projects:
        raise Exception('Unknown project (%s)' % project)
    return projects[project]['sites'].keys()

def has_site_info(project, site, info):
    # Sanity checking
    if project not in projects:
        raise Exception('Unknown project (%s)' % project)
    elif site not in projects[project]['sites']:
        raise Exception('Unknown site (%s)' % site)
    return info in projects[project]['sites'][site]


def get_site_info(project, site, info=None):
    # Sanity checking
    if project not in projects:
        raise Exception('Unknown project (%s)' % project)
    elif site not in projects[project]['sites']:
        raise Exception('Unknown site (%s)' % site)
    if info is None:
        return projects[project]['sites'][site]
    elif info not in projects[project]['sites'][site]:
        raise Exception('Unknown info (%s)' % info)
    else:
        return projects[project]['sites'][site][info]

def get_data_types(project, site):
<<<<<<< HEAD
    '''
    Returns a list of data_types for a particular project and site.
    '''
    if project not in projects:
        raise Exception('Unknown project (%s)' % project)
    elif site not in projects[project]['sites']:
        raise Exception('Unknown site (%s)' % site)
    return list(get_site_info(project, site)['data_types'].keys())

def get_archives(project, site, data_type):
    '''
    Get all archive names associated with a particular project, site, and data_type.
    Returns tuple containing a list of archive names, and a string naming the default
    archive.
    '''
    
    #Sanity checking
    if project not in projects:
        raise Exception('Unknown project (%s)' % project)
    elif site not in projects[project]['sites']:
        raise Exception('Unknown site (%s)' % site)
=======
    """
    Returns a list of data_types for a particular project and site.
    """
    return list(get_site_info(project, site)['data_types'].keys())

def get_archives(project, site, data_type):
    """
    Get archive names associated with a particular project, site, and data_type.

    Returns tuple containing a list of archive names, and a string
    naming the default archive.
    """
    
>>>>>>> 8343bdd6
    site_info = get_site_info(project, site)
    if data_type not in site_info['data_types']:
        raise ValueError('Unknown data_type (%s)' % data_type)

    archive_names = []
    default_name = ''
    archives = site_info['data_types'][data_type]
    for akey in list(archives.keys()):
        if type(archives[akey]) == dict:
            archive_names.append(akey)
<<<<<<< HEAD
        elif type(archives[akey]) == str:
=======
        elif isinstance(archives[akey], six.string_types):
>>>>>>> 8343bdd6
            default_name = archives[akey]
    return (archive_names, default_name)


def get_archive_info(project, site, data_type, archive=None):
    '''
    Get relevant details about a data archive
    
    project: name of the project (upper case)
    
    site: site abbreviation (upper case)
    
    data_type: class name of the data type to be loaded
    
    The following optional parameters are recognised: 
    
    archive: name of the archive. Required if more than one archive is
        present and there is not an archive called "default".


    Returns: 
        A tuple containing the archive name and a dictionary of
        archive details. This includes the following keys:

        channels: numpy array of channel names (or possibly numbers)

        path: strftime format path or URL to load/save data

        converter: function reference for converting a file into a
            single object of type data_type. Used by load_data(). Not
            required if load_function is included.
    
        load_function: function reference used to load data. If not
            None then load_data() hands over the entire data loading
            process to this function.

        nominal_cadence: numpy.timedelta64 interval indicating maximum
            normal interval between samples. Used to mark missing data
            when plotting.

        format: name of the data file format (optional).
    '''
    # Sanity checking
    if project not in projects:
        raise Exception('Unknown project (%s)' % project)
    elif site not in projects[project]['sites']:
        raise Exception('Unknown site (%s)' % site)
    site_info = get_site_info(project, site)
    if data_type not in site_info['data_types']:
        raise ValueError('Unknown data_type (%s)' % data_type)
    
    if archive is None or archive == 'default':
        if len(site_info['data_types'][data_type]) == 1:
            # Only one archive, so default is implicit
            archive = list(site_info['data_types'][data_type].keys())[0]
        elif 'default' in site_info['data_types'][data_type]:
            # Use explicit default
            if isinstance(site_info['data_types'][data_type]['default'],
                          six.string_types):
                archive = site_info['data_types'][data_type]['default']
            else:
                archive = 'default'
        else:
            raise TypeError('archive must be specified (multiple choices and no default)')

    if archive not in site_info['data_types'][data_type]:
        raise ValueError('Unknown archive (%s) for %s' \
                             % (archive, format_project_site(project, site)))

    # archive data
    return (archive, site_info['data_types'][data_type][archive])


def load_data(project, 
              site, 
              data_type, 
              start_time, 
              end_time, 
              archive=None,
              channels=None,
              path=None,
              load_function=None,
              raise_all=False,
              cadence=None,
              aggregate=None):
    '''Load data. 
    project: name of the project (upper case)

    site: site abbreviation (upper case)

    data_type: class name of the data type to be loaded

    start_time: start time (inclusive) of the data set

    end_time: end time (exclusive) of the data set
    
    The following optional parameters are recognised: 
    
    archive: name of the archive. Required if more than one archive is
        present and there is not an archive called "default".

    channels: data channel(s) to load. All are loaded if not specified

    path: URL or file path, specified as a strftime format specifier.
        Alternatively can be a function reference which is passed the
        time and returns the filename. If given this overrides the
        standard load path.

    load_function: Pass responsibility for loading the data to the given
        function reference, after validating the input parameters.
        
    '''
    archive, ad = get_archive_info(project, site, data_type, 
                                   archive=archive)
    cad_units = dt64.get_units(ad['nominal_cadence'])
    start_time = start_time.astype('datetime64[%s]' % cad_units)
    end_time = end_time.astype('datetime64[%s]' % cad_units)

    if channels is None:
        channels = ad['channels']
    else:
        # Could be as single channel name or a list of channels
        if isinstance(channels, six.string_types):
            if channels not in ad['channels']:
                raise Exception('Unknown channel')
        else:
            for c in channels:
                if c not in ad['channels']:
                    raise Exception('Unknown channel')

    if path is None:
        path = ad['path']

    if load_function is None:
        load_function = ad.get('load_function')
        
    if load_function:
        # Pass responsibility for loading to some other
        # function. Parameters have already been checked.
        return load_function(project, 
                             site, 
                             data_type, 
                             start_time, 
                             end_time,
                             archive=archive,
                             channels=channels,
                             path=path,
                             raise_all=raise_all,
                             cadence=cadence,
                             aggregate=aggregate)


    data = []
    for t in dt64.dt64_range(dt64.floor(start_time, ad['duration']), 
                             end_time, 
                             ad['duration']):
        # A local copy of the file to be loaded, possibly an
        # uncompressed version.
        temp_file_name = None

        t2 = t + ad['duration']
        if hasattr(path, '__call__'):
            # Function: call it with relevant information to get the path
            file_name = path(t, project=project, site=site, 
                             data_type=data_type, archive=archive,
                             channels=channels)
        else:
            file_name = dt64.strftime(t, path)

        url_parts = urlparse(file_name)
        if url_parts.scheme in ('ftp', 'http', 'https'):
            file_name = download_url(file_name)
            if file_name is None:
                continue
            temp_file_name = file_name
        elif url_parts.scheme == 'file':
            file_name = url_parts.path
            
        if not os.path.exists(file_name):
            logger.info('missing file %s', file_name)
            continue

        # Now only need to access local files
        if os.path.splitext(url_parts.path)[1] in ('.gz', '.dgz'):
            # Transparently uncompress
            gunzipped_file = None
            try:
                logger.debug('unzipping %s', file_name)
                gunzipped_file = NamedTemporaryFile(prefix=__name__, 
                                                    delete=False)
                with gzip.open(file_name, 'rb') as gzip_file:
                    shutil.copyfileobj(gzip_file, gunzipped_file)
                gunzipped_file.close()
            except Exception as e:
                if gunzipped_file:
                    gunzipped_file.close()
                    os.unlink(gunzipped_file.name)
                    gunzipped_file = None
                continue    
            finally:
                if temp_file_name:
                    logger.debug('deleting temporary file ' + temp_file_name)
                    os.unlink(temp_file_name)

            temp_file_name = gunzipped_file.name
            file_name = temp_file_name
            
        logger.info('loading ' + file_name)

        try:
            tmp = ad['load_converter'](file_name, 
                                       ad,
                                       project=project,
                                       site=site, 
                                       data_type=data_type, 
                                       start_time=t, 
                                       end_time=t2, 
                                       archive=archive,
                                       channels=channels,
                                       path=path,
                                       raise_all=raise_all)
            if tmp is not None:
                if cadence is not None and cadence <= ad['duration']:
                    tmp.set_cadence(cadence, 
                                    aggregate=aggregate,
                                    inplace=True)
                data.append(tmp)
        except Exception as e:
            if raise_all:
                raise
            logger.info('Could not load ' + file_name)
            logger.debug(str(e))
            logger.debug(traceback.format_exc())

        finally:
            if temp_file_name:
                logger.debug('deleting temporary file ' + temp_file_name)
                os.unlink(temp_file_name)

    if len(data) == 0:
        return None

    r = concatenate(data, sort=False)
    r.extract(inplace=True, 
              start_time=start_time, 
              end_time=end_time, 
              channels=channels)

    if cadence is not None and cadence > ad['duration']:
        # cadence too large to apply on results of loading each file, 
        # apply to combined object
        r.set_cadence(cadence, 
                      aggregate=aggregate,
                      inplace=True)

    return r


def concatenate(objs, sort=False):
    obj_type = type(objs[0])
    project = objs[0].project
    site = objs[0].site
    channels = objs[0].channels
    start_time = []
    end_time = []
    sam_st_list = [] # sample start times
    sam_et_list = [] # sample start times
    integration_interval = []
    cadence_list = []
    data_list = []
    units = objs[0].units
    for a in objs:
        assert(type(a) == obj_type)
        assert(a.project == project)
        assert(a.site == site)
        assert(np.all(a.channels == channels))
        assert(a.units == units)
        start_time.append(a.start_time)
        end_time.append(a.end_time)
        sam_st_list.append(a.sample_start_time)
        sam_et_list.append(a.sample_end_time)
        if a.integration_interval is None:
            # All integration intervals must be discarded
            integration_interval = None
        elif integration_interval is not None:
            integration_interval.append(a.integration_interval)
        cadence_list.append(a.nominal_cadence)
        data_list.append(a.data)

    if integration_interval is not None:
        integration_interval = \
            np.concatenate(dt64.match_units(integration_interval), axis=1)
    
    sample_start_time = np.concatenate(dt64.match_units(sam_st_list))
    sample_end_time = np.concatenate(dt64.match_units(sam_et_list))
    return obj_type(project=project,
                    site=site,
                    channels=channels,
                    start_time=np.min(start_time),
                    end_time=np.max(end_time),
                    sample_start_time=sample_start_time,
                    sample_end_time=sample_end_time,
                    integration_interval=integration_interval,
                    nominal_cadence=np.max(cadence_list),
                    data=np.concatenate(data_list, axis=1),
                    units=units,
                    sort=sort)


def parse_project_site_list(p_s_list, sort=False, wantdict=False):
    '''Parse an array of strings to unique project/site lists'''
    project_list = []
    site_list = []
    sites_found = {}
    for p_s in p_s_list:
        m = re.match('^([a-z0-9_]+)(/([a-z0-9_]+))?$', p_s, re.IGNORECASE)
        assert m is not None, \
            'Not in form PROJECT or PROJECT/SITE'
        p = m.groups()[0].upper()
        if p not in projects:
            try:
                logger.info('trying to import auroraplot.datasets.' 
                            + p.lower())
                importlib.import_module('auroraplot.datasets.' + p.lower())
            finally:
                if p not in projects:
                    raise Exception('Project %s is not known' % p)

        if m.groups()[2] is None:
            # Given just 'PROJECT'
            sites = get_sites(p)
        else:
            sites = [m.groups()[2].upper()]
        
        if p not in sites_found:
            sites_found[p] = {}
        for s in sites:
            if s not in sites_found[p]:
                # Not seen this project/site before
                assert s in get_sites(p), \
                    'Site %s/%s is not known' % (p, s)
                sites_found[p][s] = True
                project_list.append(p)
                site_list.append(s)

    if wantdict:
        return sites_found
    elif sort:
        p_list = []
        s_list = []
        for p in sorted(sites_found):
            for s in sorted(sites_found[p]):
                p_list.append(p)
                s_list.append(s)
        return p_list, s_list
    else:
        return project_list, site_list


def parse_archive_selection(selection, defaults={}):
    r = copy.deepcopy(defaults)
    for proj_site, arch in selection:
        p_list, s_list = parse_project_site_list([proj_site])
        for n in range(len(p_list)):
            if p_list[n] not in r:
                r[p_list[n]] = { }
            r[p_list[n]][s_list[n]] = arch
    return r


def download_url(url, prefix=__name__, temporary_file=True):
    logger.info('downloading ' + url)
    # For selected schemes attempt to insert authentication
    # data from .netrc
    url_parts = urlparse(url)
    if url_parts.scheme in ('ftp', 'http', 'https') \
            and url_parts.netloc.find('@') == -1:
        # No authentication so attempt to insert details from netrc
        auth = None
        try:
            n = netrc.netrc()
            auth = n.authenticators(url_parts.hostname)
        except IOError as e:
            pass

        if auth:
            logger.debug('inserting authentication details into URL')
            netloc = auth[0] + ':' + auth[2] + '@' + url_parts.hostname

            if url_parts.port:
                netloc += ':' + url_parts.port
            url_parts2 = [url_parts[0], netloc]
            url_parts2.extend(url_parts[2:])
            url = urlunparse(url_parts2)
            # Update parsed values
            # url_parts = urlparse(url)

    url_file = None
    local_file = None
    try:
        url_file = urlopen(url)
        if temporary_file:
            local_file = NamedTemporaryFile(prefix=prefix, 
                                            delete=False)
            logger.debug('saving to ' + local_file.name)
            shutil.copyfileobj(url_file, local_file)
            local_file.close()
            return local_file.name

    except:
        logger.debug(traceback.format_exc())
        if local_file:
            os.unlink(local_file.name)
            raise
    finally:
        if url_file:
            url_file.close()
            
    return None


# Initialise
try:
    import auroraplot_custom
except ImportError as e:
    # No custom module
    logger.debug('auroraplot_custom.py not found')
    auroraplot_custom = {}
except Exception as e:
    # Error loading custom module
    logger.error('Could not load custom module:' + str(e))
    auroraplot_custom = {}

# Warn if timezone not GMT/UTC. Test by comparing two identical times,
# one with a timezone and one without. Repeat the test for a date six
# months later since DST is in operation in July for N hemisphere and
# January for S hemisphere.
if (np.datetime64('2000-01-01T00:00:00') != 
    np.datetime64('2000-01-01T00:00:00Z') or 
    np.datetime64('2000-07-01T00:00:00') != 
    np.datetime64('2000-07-01T00:00:00Z')):
    # If this warning annoys you then set the timezone or use
    # warnings.filterwarnings() to ignore it.
    message = 'Timezone is not UTC or GMT. Times defined without ' + \
        'timezone information will use local timezone'
    warnings.warn(message)<|MERGE_RESOLUTION|>--- conflicted
+++ resolved
@@ -245,29 +245,6 @@
         return projects[project]['sites'][site][info]
 
 def get_data_types(project, site):
-<<<<<<< HEAD
-    '''
-    Returns a list of data_types for a particular project and site.
-    '''
-    if project not in projects:
-        raise Exception('Unknown project (%s)' % project)
-    elif site not in projects[project]['sites']:
-        raise Exception('Unknown site (%s)' % site)
-    return list(get_site_info(project, site)['data_types'].keys())
-
-def get_archives(project, site, data_type):
-    '''
-    Get all archive names associated with a particular project, site, and data_type.
-    Returns tuple containing a list of archive names, and a string naming the default
-    archive.
-    '''
-    
-    #Sanity checking
-    if project not in projects:
-        raise Exception('Unknown project (%s)' % project)
-    elif site not in projects[project]['sites']:
-        raise Exception('Unknown site (%s)' % site)
-=======
     """
     Returns a list of data_types for a particular project and site.
     """
@@ -281,7 +258,6 @@
     naming the default archive.
     """
     
->>>>>>> 8343bdd6
     site_info = get_site_info(project, site)
     if data_type not in site_info['data_types']:
         raise ValueError('Unknown data_type (%s)' % data_type)
@@ -292,11 +268,7 @@
     for akey in list(archives.keys()):
         if type(archives[akey]) == dict:
             archive_names.append(akey)
-<<<<<<< HEAD
-        elif type(archives[akey]) == str:
-=======
         elif isinstance(archives[akey], six.string_types):
->>>>>>> 8343bdd6
             default_name = archives[akey]
     return (archive_names, default_name)
 
