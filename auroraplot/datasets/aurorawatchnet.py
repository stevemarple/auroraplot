--- conflicted
+++ resolved
@@ -85,11 +85,8 @@
         else:
             uh = urlopen(file_name)
         try:
-<<<<<<< HEAD
             data = ap.loadtxt(uh)
-=======
-            data = np.genfromtxt(uh, unpack=True, invalid_raise=False)
->>>>>>> af0af27f
+            #data = np.genfromtxt(uh, unpack=True, invalid_raise=False)
             sample_start_time = ap.epoch64_us + \
                 (np.timedelta64(1000000, 'us') * data[0])
             # end time and integration interval are guesstimates
